--- conflicted
+++ resolved
@@ -161,30 +161,7 @@
 
                 match message {
                     Ok(Event::Key(key_event)) => {
-<<<<<<< HEAD
-                        match app.mode {
-                            app::Mode::AddStock => {
-                                event::handle_keys_add_stock(key_event, &mut app, &request_redraw);
-                            }
-                            app::Mode::ConfigureChart => {
-                                event::handle_keys_configure_chart(key_event, &mut app, &request_redraw);
-                            }
-                            app::Mode::DisplayStock => {
-                                event::handle_keys_display_stock(key_event,&mut app, &request_redraw);
-                            }
-                            app::Mode::DisplaySummary => {
-                                event::handle_keys_display_summary(key_event, &mut app, &request_redraw);
-                            }
-                            app::Mode::Help => {
-                                event::handle_keys_help(key_event, &mut app, &request_redraw);
-                            }
-                            app::Mode::DisplayOptions => {
-                                event::handle_keys_display_options(key_event, &mut app, &request_redraw);
-                            }
-                        }
-=======
                         event::handle_key_bindings(app.mode, key_event, &mut app, &request_redraw);
->>>>>>> 561cccfe
                     }
                     Ok(Event::Mouse(MouseEvent { kind, row, column,.. })) => {
                         if app.debug.enabled {
